--- conflicted
+++ resolved
@@ -40,7 +40,6 @@
     assert len(h_time) == len(z_time) == len(h_freq) == len(z_freq) == batch_size, f"Expected shape ({batch_size}), got {len(h_time), len(z_time), len(h_freq), len(z_freq)}"
     assert z_time.shape[-1] + z_freq.shape[-1] == single_encoding_size*2, f"Expected shape {single_encoding_size*2}, got {z_time.shape[-1] + z_freq.shape[-1]}"
 
-<<<<<<< HEAD
 def test_tfc_only_time():
     input_shape = (2, 3)
     single_encoding_size = 4
@@ -131,7 +130,7 @@
     y, h_time, z_time, h_freq, z_freq = model(x, x, all=True)
     assert y.shape == (batch_size, num_classes), f"Expected shape ({batch_size}, {num_classes}), got {y.shape}"
     assert len(h_time) == len(z_time) == len(h_freq) == len(z_freq) == batch_size, f"Expected shape ({batch_size}), got {len(h_time), len(z_time), len(h_freq), len(z_freq)}"
-=======
+
 def test_tfc_metrics_argument():
     num_classes = 6
     train_metrics = {"f1": F1Score(task="multiclass", num_classes=num_classes), "accuracy": Accuracy(task="multiclass", num_classes=num_classes)}
@@ -140,4 +139,3 @@
 
     model = TFC_Model(input_channels = 9, TS_length = 128, num_classes = num_classes, single_encoding_size = 128, train_metrics = train_metrics, val_metrics = val_metrics, test_metrics = test_metrics)
     assert model is not None, "Impossible to create TFC_Model with metrics"
->>>>>>> 451ecb26
