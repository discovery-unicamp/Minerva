--- conflicted
+++ resolved
@@ -40,7 +40,6 @@
     assert len(h_time) == len(z_time) == len(h_freq) == len(z_freq) == batch_size, f"Expected shape ({batch_size}), got {len(h_time), len(z_time), len(h_freq), len(z_freq)}"
     assert z_time.shape[-1] + z_freq.shape[-1] == single_encoding_size*2, f"Expected shape {single_encoding_size*2}, got {z_time.shape[-1] + z_freq.shape[-1]}"
 
-<<<<<<< HEAD
 def test_tfc_only_time():
     input_shape = (2, 3)
     single_encoding_size = 4
@@ -132,16 +131,6 @@
     assert y.shape == (batch_size, num_classes), f"Expected shape ({batch_size}, {num_classes}), got {y.shape}"
     assert len(h_time) == len(z_time) == len(h_freq) == len(z_freq) == batch_size, f"Expected shape ({batch_size}), got {len(h_time), len(z_time), len(h_freq), len(z_freq)}"
 
-test_tfc_forward_default()
-test_tfc_forward_arbitrary()
-test_tfc_forward_without_head()
-test_tfc_only_time()
-test_tfc_only_freq()
-test_tfc_invalid_passed_backbone()
-test_tfc_given_encoder()
-test_tfc_given_projector()
-test_tfc_given_ts2vec_encoder()
-=======
 def test_tfc_metrics_argument():
     num_classes = 6
     train_metrics = {"f1": F1Score(task="multiclass", num_classes=num_classes), "accuracy": Accuracy(task="multiclass", num_classes=num_classes)}
@@ -149,5 +138,4 @@
     test_metrics = {"f1": F1Score(task="multiclass", num_classes=num_classes), "accuracy": Accuracy(task="multiclass", num_classes=num_classes)}
 
     model = TFC_Model(input_channels = 9, TS_length = 128, num_classes = num_classes, single_encoding_size = 128, train_metrics = train_metrics, val_metrics = val_metrics, test_metrics = test_metrics)
-    assert model is not None, "Impossible to create TFC_Model with metrics"
->>>>>>> e655fa71
+    assert model is not None, "Impossible to create TFC_Model with metrics"