--- conflicted
+++ resolved
@@ -1,10 +1,5 @@
 import numpy as np
-<<<<<<< HEAD
-=======
-from minerva.data.datasets.base import SimpleDataset
->>>>>>> 871931ae
 import pytest
-
 from minerva.data.datasets.base import SimpleDataset
 
 
