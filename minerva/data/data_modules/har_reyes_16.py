import os
from pathlib import Path
from typing import Union
import lightning as L
import numpy as np
import pandas as pd
from torch.utils.data import DataLoader, Dataset, Subset
import torch
from minerva.utils.typing import PathLike
import random


class ReyesDataset(Dataset):
    """
    A dataset loader for data of UCI-HAR (https://doi.org/10.24432/C54S4K) used in the paper:
    "An Analysis of Time-Frequency Consistency in Human Activity Recognition" by Hecker et al.
    the dataset file is consisted by 9 channels, 3 for x y z of total acceleration, body acceleration
    and body gyroscope; 128 samples for each channel; one label for each sample, that could be 
    walking, walking upstairs, walking downstairs, sitting, standing, and lying. This dataset
    was sampled at 50Hz, so each sample has a duration of 2.56 seconds.
    This dataset class loads a csv file with no header, where each row is a sample. The first
    128 columns are the time_steps of the first channel, the next 128 columns are the time_steps of the
    second channel, and so on. The last column is the label of the sample, totalizing 1153 columns.
    The label is a float number from 0.0 to 5.0, representing the activity, by the order mentioned.
    The ReyesDataset class inherits from torch.utils.data.Dataset.
    
    """
    def __init__(self, path: PathLike):
        """
        Builder of the ReyesDataset class.
        
        Parameters
        ----------
        path : PathLike
            The path to the csv file with the desired dataset
        
        """
        dataset = pd.read_csv(path, header=None)
        self.X, self.Y = self.convert(dataset)
        self.len = self.X.shape[0]

    def __getitem__(self, index: int):
        """
        Get a sample from the dataset by its index.

        Parameters
        ----------
        index : int
            The index of the desired sample

        Returns
        -------
        tuple
            A tuple with the sample and its label. The sample is a torch tensor with
            shape (9, 128) or (channels, time_steps). The label is a integer from 0 to 5.
        
        """
        return self.X[index], self.Y[index]

    def __len__(self):
        """
        Get the length of the dataset.

        Returns
        -------
        int
            The number of samples in the dataset.
        
        """
        return self.len
    
    def convert(self, dataset: pd.DataFrame, ncanais: int = 9, tamanho: int = 128): # dataset is a pandas dataframe
        """
        Convert the dataset from a pandas dataframe to a torch tensor.
        
        Parameters
        ----------
        dataset : pd.DataFrame
            The dataset to be converted
        ncanais : int
            The number of channels in the dataset
        tamanho : int
            The number of time_steps in each channel
        
        Returns
        -------
        tuple
            A tuple with the converted dataset. The first element is a torch tensor with
            shape (n_samples, n_channels, n_time_steps) with type float64. The second element is a torch tensor
            with shape (n_samples,) with type integer.
        
        """
        dataset = np.asarray(dataset)
        X = torch.tensor(dataset[:, :tamanho*ncanais],dtype=torch.float64)
        Y = torch.tensor(dataset[:,tamanho*ncanais],dtype=torch.int32)
        
        X = X.reshape(X.shape[0], ncanais, -1)
        return X,Y


class ReyesModule(L.LightningDataModule):
    """
    A datamodule for the UCI-HAR dataset (https://doi.org/10.24432/C54S4K) used in the paper:
    "An Analysis of Time-Frequency Consistency in Human Activity Recognition" by Hecker et al.
    the datamodule is consisted by a train, validation and test dataloaders, each one with a default batch size
    of 42. The dataset files are consisted by 9 channels, 3 for x y z of total acceleration, body acceleration and
    body gyroscope; 128 samples for each channel; one label for each sample, that could be walking, walking upstairs,
    walking downstairs, sitting, standing, and lying.
    The train dataset is loaded from the file train.csv, the validation dataset is loaded from the file train.csv,
    once there is no validation dataset on the original work repository, and the test dataset is loaded from the
    file test.csv. This datamodule class inherits from lightning.LightningDataModule. It is possible to set the
    percentage of the train and validation datasets to be used.
    
    """

    def __init__(
        self,
        # General DataModule parameters
        root_data_dir: PathLike,
        # DataLoader parameters
        batch_size: int = 42,
        percentage: float = 1.0,
        num_workers: int = 2,
        seed: int = 42,
<<<<<<< HEAD
=======
        balanced_division: bool = True,
>>>>>>> 034fd301
    ):
        """
        Builder of the ReyesModule class.

        Parameters
        ----------
        root_data_dir : PathLike
            The root directory of the dataset files
        batch_size : int
            The batch size of the dataloaders, default is 42
        percentage : float
            The percentage of the dataset to be used, default is 1.0
        num_workers : int
            The number of workers to be used in the dataloaders, default is 2
        seed : int
            The seed to be used in the random functions, default is 42
<<<<<<< HEAD
=======
        balanced_division : bool
            If True and percentage is smaller than 1.0, the dataloader will have all classes with same number of samples (or differ by 1). If False the subset is chosen randomly. Default is True
            There is still a possibliity of some class not being present by the loader, if all samples have been selected as not being part of any batch on the shuffle of data loader.
            Example: perfectly balanced dataset: 0 1 2 3 4 0 1 2 3 4 with batch size 4 and batches selected by dataloader: [0 1 2 3] [0 1 2 3] (all 2 samples of class 4 are not present), or a batch size of 6:
            [0 1 2 3 0 1] (all 2 sample of class 4 are not present). This is a limitation of the dataloader, and not of the datamodule.
>>>>>>> 034fd301

        """
        super().__init__()
        self.root_data_dir = Path(root_data_dir)
        self.batch_size = batch_size
        self.csv_files = {
            "train": os.path.join(self.root_data_dir, "train.csv"),
            "validation": os.path.join(self.root_data_dir, "train.csv"),
            "test": os.path.join(self.root_data_dir, "test.csv"),
        }
        self.percentage = percentage
        self.num_workers = num_workers
        self.seed = seed
<<<<<<< HEAD
=======
        self.balanced_division = balanced_division
>>>>>>> 034fd301

        # Verify that the data is available. If not, raise an error.
        for k, v in self.csv_files.items():
            if not os.path.exists(v):
                print(v, "file is missing")
                raise FileNotFoundError        


    def _get_dataset_dataloader(
        self, path: Path, shuffle: bool, percentage: float = 1.0
    ) -> DataLoader[ReyesDataset]:
        """
        Get a dataloader from a dataset file, shuffling the samples if shuffle is True
        and setting the percentage of the datasets to be used.
        This function differ from the solution implemented in article to the percentage,
        because this way is more accurate.
        
        Parameters
        ----------
        path : Path
            The path to the dataset file
        shuffle : bool
            If True, the samples will be shuffled
        percentage : float
            The percentage of the dataset to be used

        Returns
        -------
        DataLoader
            A DataLoader with the desired dataset
        
        """
        dataset = ReyesDataset(path)

        # if percentage is set, chose random len*percentage samples and build a subset
        if percentage < 1.0:
<<<<<<< HEAD
            indices = list(range(len(dataset)))
            random.seed(self.seed)
            indices = random.sample(
                indices, int(len(indices) * percentage)
            )
=======
            if self.balanced_division:
                indices = []
                amostras = {}
                for i in range(len(dataset)):
                    amostra = dataset[i]
                    if amostra[1].item() not in amostras:
                        amostras[amostra[1].item()] = []
                    amostras[amostra[1].item()].append(i)
                
                random.seed(self.seed)
                if shuffle:
                    for key in amostras:
                        random.shuffle(amostras[key])
                maximo = int(len(dataset) * percentage)
                for i in range(maximo):
                    for key in amostras:
                        if len(amostras[key]) > 0:
                            indices.append(amostras[key].pop())
                        if len(indices) >= maximo:
                            break
                    if len(indices) >= maximo:
                        break
            else:
                indices = list(range(len(dataset)))
                random.seed(self.seed)
                indices = random.sample(
                        indices, int(len(indices) * percentage)
                    )
>>>>>>> 034fd301
            dataset = Subset(dataset, indices)
        dataloader = DataLoader(
            dataset,
            batch_size=self.batch_size,
            shuffle=shuffle,
            num_workers=self.num_workers,
            drop_last=True,
        )
        return dataloader

    def train_dataloader(self):
        """
        Get the train dataloader by location defined by root_data_dir/train.csv.

        Returns
        -------
        DataLoader
            A DataLoader with the train dataset
        """
        dataloader = self._get_dataset_dataloader(
            self.root_data_dir / "train.csv", shuffle=True, percentage=self.percentage
        )
        return dataloader

    def val_dataloader(self):
        """
        Get the validaton dataloader by location defined by root_data_dir/train.csv. This dataloader uses the same
        dataset as the train dataloader, because there is no validation dataset in the original work repository.

        Returns
        -------
        DataLoader
            A DataLoader with the train dataset
        """
        dataloader = self._get_dataset_dataloader(
            self.root_data_dir / "train.csv", shuffle=False, percentage=self.percentage
        )
        return dataloader

    def test_dataloader(self):
        """

        Get the test dataloader by location defined by root_data_dir/test.csv.
        
        Returns
        -------
        DataLoader
            A DataLoader with the test dataset
        """
        dataloader = self._get_dataset_dataloader(
            self.root_data_dir / "test.csv", shuffle=False
        )
        return dataloader
    
    def predict_dataloader(self):
        """

        Get the predict dataloader by location defined by root_data_dir/test.csv, equivalent to the test dataloader.
        
        Returns
        -------
        DataLoader
            A DataLoader with the test dataset
        """
        dataloader = self._get_dataset_dataloader(
            self.root_data_dir / "test.csv", shuffle=False
        )
        return dataloader<|MERGE_RESOLUTION|>--- conflicted
+++ resolved
@@ -122,10 +122,7 @@
         percentage: float = 1.0,
         num_workers: int = 2,
         seed: int = 42,
-<<<<<<< HEAD
-=======
         balanced_division: bool = True,
->>>>>>> 034fd301
     ):
         """
         Builder of the ReyesModule class.
@@ -142,14 +139,11 @@
             The number of workers to be used in the dataloaders, default is 2
         seed : int
             The seed to be used in the random functions, default is 42
-<<<<<<< HEAD
-=======
         balanced_division : bool
             If True and percentage is smaller than 1.0, the dataloader will have all classes with same number of samples (or differ by 1). If False the subset is chosen randomly. Default is True
             There is still a possibliity of some class not being present by the loader, if all samples have been selected as not being part of any batch on the shuffle of data loader.
             Example: perfectly balanced dataset: 0 1 2 3 4 0 1 2 3 4 with batch size 4 and batches selected by dataloader: [0 1 2 3] [0 1 2 3] (all 2 samples of class 4 are not present), or a batch size of 6:
             [0 1 2 3 0 1] (all 2 sample of class 4 are not present). This is a limitation of the dataloader, and not of the datamodule.
->>>>>>> 034fd301
 
         """
         super().__init__()
@@ -163,10 +157,7 @@
         self.percentage = percentage
         self.num_workers = num_workers
         self.seed = seed
-<<<<<<< HEAD
-=======
         self.balanced_division = balanced_division
->>>>>>> 034fd301
 
         # Verify that the data is available. If not, raise an error.
         for k, v in self.csv_files.items():
@@ -203,13 +194,6 @@
 
         # if percentage is set, chose random len*percentage samples and build a subset
         if percentage < 1.0:
-<<<<<<< HEAD
-            indices = list(range(len(dataset)))
-            random.seed(self.seed)
-            indices = random.sample(
-                indices, int(len(indices) * percentage)
-            )
-=======
             if self.balanced_division:
                 indices = []
                 amostras = {}
@@ -238,7 +222,6 @@
                 indices = random.sample(
                         indices, int(len(indices) * percentage)
                     )
->>>>>>> 034fd301
             dataset = Subset(dataset, indices)
         dataloader = DataLoader(
             dataset,
