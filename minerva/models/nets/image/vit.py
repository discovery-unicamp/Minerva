--- conflicted
+++ resolved
@@ -914,10 +914,6 @@
         self.up = nn.UpsamplingBilinear2d(scale_factor=2)
 
     def forward(self, x, skip=None):
-<<<<<<< HEAD
-        # print(x.shape,skip.shape)
-=======
->>>>>>> 72e7e87b
         if skip is not None:
             x = torch.cat([x, skip], dim=1)
         x = self.up(x)
@@ -1234,14 +1230,6 @@
             pos_tokens = pos_tokens.permute(0, 2, 3, 1).flatten(1, 2)
             new_pos_embed = torch.cat((extra_tokens, pos_tokens), dim=1)
             checkpoint_model["pos_embed"] = new_pos_embed
-<<<<<<< HEAD
-        # elif orig_size > new_size:
-        #     print("Position generate from %dx%d to %dx%d" % (orig_size, orig_size, new_size, new_size))
-        #     pos_tokens = get_2d_sincos_pos_embed(embedding_size, new_size, cls_token=True)
-        #     pos_tokens = torch.from_numpy(pos_tokens).float().unsqueeze(0)
-        #     checkpoint_model['pos_embed'] = pos_tokens
-=======
->>>>>>> 72e7e87b
 
 
 class SFM_BasePatch16_Downstream(SimpleSupervisedModel):
