--- conflicted
+++ resolved
@@ -21,13 +21,8 @@
 
     def __init__(
         self,
-<<<<<<< HEAD
         head: Union[torch.nn.Module, LoadableModule],
         backbone: Union[torch.nn.Module, LoadableModule] = None,
-=======
-        backbone: Union[torch.nn.Module, LoadableModule],
-        head: Union[BaseEstimator, Pipeline],
->>>>>>> acc4bf4a
         use_only_train_data: bool = False,
         test_metrics: Optional[Dict[str, Metric]] = None,
         sklearn_model_save_path: Optional[str] = None,
@@ -45,19 +40,11 @@
         epoch.
         Parameters
         ----------
-<<<<<<< HEAD
         head : BaseEstimator
             The head model. Usually, a scikit-learn model, like a classifier or regressor that
             implements the `predict` and `fit` methods.
         backbone : torch.nn.Module
-            The backbone model. By default, it is an identity function that does not change the input. It is used when the head is a classic ML model.
-=======
-        backbone : torch.nn.Module
-            The backbone model.
-        head : Union[BaseEstimator, Pipeline]
-            The head model. Usually, a scikit-learn model, like a classifier or 
-            regressor that implements the `predict` and `fit` methods.
->>>>>>> acc4bf4a
+            The backbone model. When trained only a classic ML model the backbone can be the Identity function imported from nn.Identity. 
         use_only_train_data : bool, optional
             If `True`, the model will be trained using only the training data- 
             If `False`, the model will be trained using both training and 
@@ -70,14 +57,9 @@
             If `True` the input data will be flattened before passing through
             the model, by default True
         adapter : Callable[[torch.Tensor], torch.Tensor], optional
-<<<<<<< HEAD
             An adapter to be used from the backbone to the head, by default None.
         predict_proba : bool, optional
             If `True`, the head will use the `predict_proba` method in the head, otherwise it will use `predict`. By default True.
-=======
-            An adapter to be used from the backbone to the head, by default 
-            None.
->>>>>>> acc4bf4a
         """
         super().__init__()
         self.backbone = backbone
