lightning
numpy
pandas
plotly
PyYAML
scipy
statsmodels
tifffile
torch
zarr
<<<<<<< HEAD
rich
perlin-noise
=======
torchmetrics
>>>>>>> b45dee2c
<|MERGE_RESOLUTION|>--- conflicted
+++ resolved
@@ -8,9 +8,6 @@
 tifffile
 torch
 zarr
-<<<<<<< HEAD
 rich
 perlin-noise
-=======
-torchmetrics
->>>>>>> b45dee2c
+torchmetrics